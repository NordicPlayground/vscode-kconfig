/* Copyright (c) 2021 Nordic Semiconductor ASA
 *
 * SPDX-License-Identifier: LicenseRef-Nordic-1-Clause
 */

import * as vscode from 'vscode';
import * as path from 'path';
import * as kEnv from './env';
import {
    LanguageClient,
    LanguageClientOptions,
    ServerOptions,
    TransportKind,
} from 'vscode-languageclient/node';
import { existsSync, readFile } from 'fs';

let client: LanguageClient;
const knownContexts: vscode.Uri[] = [];

<<<<<<< HEAD
async function startServer(ctx: vscode.ExtensionContext) {
    const pythonConfig = vscode.workspace.getConfiguration('python');
    const python = pythonConfig.get<string>('defaultInterpreterPath') ?? 'python';
=======
function startServer(ctx: vscode.ExtensionContext) {
    const python = kEnv.getConfig<string>('python');
>>>>>>> 3a7637fe

    const serverOptions: ServerOptions = {
        command: python,
        args: [path.resolve(ctx.extensionPath, 'srv', 'kconfiglsp.py')],
        options: {
            cwd: vscode.workspace.workspaceFolders?.[0]?.uri.fsPath ?? process.cwd(),
            env: kEnv.get(),
        },
        transport: TransportKind.pipe,
    };

    const clientOptions: LanguageClientOptions = {
        documentSelector: [
            {
                pattern: '**/*.conf',
                scheme: 'file',
            },
            {
                language: 'c',
                scheme: 'file',
            },
            {
                language: 'cpp',
                scheme: 'file',
            },
            {
                language: 'kconfig',
                scheme: 'file',
            },
        ],

        diagnosticCollectionName: 'kconfig',
    };

    client = new LanguageClient('Kconfig', serverOptions, clientOptions);
    ctx.subscriptions.push(client.start());

    await client.onReady();
}

export async function findBuildFolders(): Promise<void> {
    const caches = await vscode.workspace.findFiles(
        '**/CMakeCache.txt',
        '**/{twister,sanity}-out*'
    );

    await Promise.all(
        caches.map((cache) =>
            addBuild(vscode.Uri.parse(path.dirname(cache.fsPath))).catch(() => {
                /* Ignore */
            })
        )
    );
}

export async function activate(ctx: vscode.ExtensionContext): Promise<void> {
    vscode.commands.registerCommand('kconfig.add', () => {
        vscode.window
            .showOpenDialog({
                canSelectFolders: true,
                openLabel: 'Add',
                defaultUri: vscode.workspace.workspaceFolders?.[0].uri,
            })
            ?.then((uris) => {
                if (uris) {
                    addBuild(uris[0]);
                }
            });
    });

    await startServer(ctx);
}

export async function setMainBuild(uri?: vscode.Uri): Promise<void> {
    if (uri) {
        await addBuild(uri);
    }

    client.sendNotification('kconfig/setMainBuild', { uri: uri?.toString() ?? '' });
}

interface AddBuildParams {
    root: string;
    env: typeof process.env;
    conf: string[];
}

interface CMakeCache {
    [name: string]: string[];
}

function parseCmakeCache(uri: vscode.Uri): Promise<CMakeCache> {
    return new Promise<CMakeCache>((resolve, reject) => {
        readFile(uri.fsPath, { encoding: 'utf-8' }, (err, data) => {
            if (err) {
                reject(err);
            } else {
                const lines = data.split(/\r?\n/g);
                const entries: CMakeCache = {};
                lines.forEach((line) => {
                    const match = line.match(/^(\w+)(?::\w+)?=(.*)/);
                    if (match) {
                        entries[match[1]] = match[2].trim().split(';');
                    }
                });

                resolve(entries);
            }
        });
    });
}

interface ZephyrModule {
    name: string;
    path: string;
}

function parseZephyrModules(uri: vscode.Uri): Promise<ZephyrModule[]> {
    return new Promise<ZephyrModule[]>((resolve, reject) => {
        readFile(uri.fsPath, { encoding: 'utf-8' }, (err, data) => {
            if (err) {
                reject(err);
            } else {
                const lines = data.split(/\r?\n/g);
                const modules = new Array<ZephyrModule>();
                lines.forEach((line) => {
                    const match = line.match(/^"([^"]+)":"([^"]+)"/);
                    if (match) {
                        modules.push({
                            name: match[1],
                            path: match[2],
                        });
                    }
                });

                resolve(modules);
            }
        });
    });
}

interface BuildResponse {
    id: string;
}

export async function addBuild(uri: vscode.Uri): Promise<BuildResponse | undefined> {
    if (knownContexts.find((u) => u.fsPath === uri.fsPath)) {
        return;
    }

    const cache = await parseCmakeCache(vscode.Uri.joinPath(uri, 'CMakeCache.txt'));
    const modules = await parseZephyrModules(vscode.Uri.joinPath(uri, 'zephyr_modules.txt'));

    const board = cache['CACHED_BOARD'][0];
    const boardDir = cache['BOARD_DIR'][0];
    const arch = path.basename(path.dirname(boardDir));

    const appDir = cache['APPLICATION_SOURCE_DIR'][0];
    const appKconfig = path.join(appDir, 'Kconfig');
    const zephyrKconfig = path.join(cache['ZEPHYR_BASE'][0], 'Kconfig');

    let root: string;
    if ('KCONFIG_ROOT' in cache) {
        root = cache['KCONFIG_ROOT'][0];
    } else if (existsSync(appKconfig)) {
        root = appKconfig;
    } else {
        root = zephyrKconfig;
    }

    const env: typeof process.env = {
        ...kEnv.get(),
        ZEPHYR_BASE: cache['ZEPHYR_BASE']?.[0],
        ZEPHYR_TOOLCHAIN_VARIANT: cache['ZEPHYR_TOOLCHAIN_VARIANT']?.[0],
        PYTHON_EXECUTABLE: cache['PYTHON_PREFER_EXECUTABLE']?.[0],
        srctree: cache['ZEPHYR_BASE']?.[0],
        KCONFIG_CONFIG: vscode.Uri.joinPath(uri, 'zephyr', '.config').fsPath,
        ARCH: arch,
        ARCH_DIR: path.join(cache['ZEPHYR_BASE'][0], 'arch'),
        BOARD: board,
        BOARD_DIR: boardDir,
        KCONFIG_BINARY_DIR: vscode.Uri.joinPath(uri, 'Kconfig').fsPath,
        TOOLCHAIN_KCONFIG_DIR: path.join(
            cache['TOOLCHAIN_ROOT'][0],
            'cmake',
            'toolchain',
            cache['ZEPHYR_TOOLCHAIN_VARIANT'][0]
        ),
        EDT_PICKLE: vscode.Uri.joinPath(uri, 'zephyr', 'edt.pickle').fsPath,
    };

    modules.forEach((module) => {
        const name = module.name.toUpperCase().replace(/[^\w]/g, '_');
        env[`ZEPHYR_${name}_MODULE_DIR`] = module.path;
        env[`ZEPHYR_${name}_KCONFIG`] = path.join(module.path, 'Kconfig');
    });

    Object.assign(env, {
        SHIELD_AS_LIST: cache['CACHED_SHIELD']?.join('\\;'),
        DTS_POST_CPP: vscode.Uri.joinPath(uri, 'zephyr', `${board}.dts.pre.tmp`).fsPath,
        DTS_ROOT_BINDINGS: cache['CACHED_DTS_ROOT_BINDINGS'].join('?'),
    });

    knownContexts.push(uri);

    return client.sendRequest<BuildResponse>('kconfig/addBuild', {
        uri: uri.toString(),
        root,
        env,
        conf: cache['CACHED_CONF_FILE']?.map((file) => path.resolve(appDir, file)) ?? [],
    } as AddBuildParams);
}

export async function removeBuild(uri: vscode.Uri): Promise<void> {
    client.sendNotification('kconfig/removeBuild', { uri: uri.toString() });
}

interface GenericNode {
    kind: 'symbol' | 'choice' | 'comment' | 'menu' | 'unknown';
    visible: boolean;
    loc?: vscode.Location;
    isMenu: boolean;
    hasChildren: boolean;
    depth: number;
    id: string;
    prompt?: string;
    help?: string;
}

interface SymbolNode extends GenericNode {
    kind: 'symbol';
    type: 'unknown' | 'bool' | 'tristate' | 'string' | 'int' | 'hex';
    val: string;
    name: string;
    options: string[];
    userValue: string;
}

interface CommentNode extends GenericNode {
    kind: 'comment';
}

interface ChoiceNode extends GenericNode {
    kind: 'choice';
    val: string | undefined;
}

interface MenuNode extends GenericNode {
    kind: 'menu';
}

interface UnknownNode extends GenericNode {
    kind: 'unknown';
}

export type Node = SymbolNode | CommentNode | ChoiceNode | MenuNode | UnknownNode;

export interface Menu {
    name: string;
    id: string;
    items: Node[];
}

export interface MenuOptions {
    allSymbols?: boolean;
}

export async function getMenu(
    uri?: vscode.Uri,
    node?: string,
    options: MenuOptions = {}
): Promise<Menu | undefined> {
    // eslint-disable-next-line @typescript-eslint/no-explicit-any
    const rsp = await client.sendRequest<any>('kconfig/getMenu', {
        ctx: uri?.toString(),
        id: node,
        options,
    });
    if (!rsp) {
        return;
    }

    return <Menu>{
        ...(rsp as Menu),
        // eslint-disable-next-line @typescript-eslint/no-explicit-any
        items: rsp.items.map((item: any) => {
            return {
                ...(item as GenericNode),
                // Convert URI from string to URI object:
                loc: new vscode.Location(
                    vscode.Uri.parse(item.loc.uri),
                    new vscode.Range(
                        item.loc.range.start.line,
                        item.loc.range.start.character,
                        item.loc.range.end.line,
                        item.loc.range.end.character
                    )
                ),
            };
        }),
    };
}

export function stop(): void {
    client?.stop();
}<|MERGE_RESOLUTION|>--- conflicted
+++ resolved
@@ -17,15 +17,8 @@
 let client: LanguageClient;
 const knownContexts: vscode.Uri[] = [];
 
-<<<<<<< HEAD
 async function startServer(ctx: vscode.ExtensionContext) {
-    const pythonConfig = vscode.workspace.getConfiguration('python');
-    const python = pythonConfig.get<string>('defaultInterpreterPath') ?? 'python';
-=======
-function startServer(ctx: vscode.ExtensionContext) {
     const python = kEnv.getConfig<string>('python');
->>>>>>> 3a7637fe
-
     const serverOptions: ServerOptions = {
         command: python,
         args: [path.resolve(ctx.extensionPath, 'srv', 'kconfiglsp.py')],
